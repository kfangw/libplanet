--- conflicted
+++ resolved
@@ -2,11 +2,7 @@
   <PropertyGroup>
     <PackageId>Libplanet</PackageId>
     <Title>Libplanet</Title>
-<<<<<<< HEAD
     <Version>0.3.0-dev</Version>
-=======
-    <Version>0.2.1</Version>
->>>>>>> cf33da25
     <Summary>A .NET library for creating multiplayer online game in decentralized fashion.</Summary>
     <Description>A .NET library for creating multiplayer online game in decentralized fashion.
 See also the docs for details:
